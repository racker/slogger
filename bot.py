# Copyright 2012 Rackspace

# Licensed under the Apache License, Version 2.0 (the "License");
# you may not use this file except in compliance with the License.
# You may obtain a copy of the License at
#     http://www.apache.org/licenses/LICENSE-2.0

# Unless required by applicable law or agreed to in writing, software
# distributed under the License is distributed on an "AS IS" BASIS,
# WITHOUT WARRANTIES OR CONDITIONS OF ANY KIND, either express or implied.
# See the License for the specific language governing permissions and
# limitations under the License.

# -*- test-case-name: slogger.test.test_bot -*-

import time
import urllib

from twisted.words.protocols import irc
<<<<<<< HEAD
from twisted.internet import threads, reactor, protocol
from twisted.python import log, filepath
=======
from twisted.internet import reactor, protocol
from twisted.python import log
>>>>>>> bf076156

import settings
import loggers
from events import *
from elasticsearch import ESLogLine
from elasticsearch.core import utils


class LogBot(irc.IRCClient):

    nickname = settings.NICK[:16]
    ignorelist = [nick[:16] for nick in settings.IGNORED_USERS]
    _user_left_FP = None
    log_user = "af3aF&G@#*@#*(#@#*(@&&FHU#IU#HJAF#(@F@#J"

    def writeLog(self, user, channel, event, message=None):
        current_time = time.time()
        msg = (current_time, user, channel, event, self.factory.irc_host, message)
        for logger in self.loggers:
            logger.log(*msg)

    def connectionMade(self):
        irc.IRCClient.connectionMade(self)
        self.loggers = [
            loggers.PyLogger(),
            loggers.BufferedMultiChannelFileLogger(
                self.factory.log_path, self.factory.channels),
            loggers.BufferedSearchLogger()]

        self.writeLog(self.log_user, None, CONNECT_EVENT)

    def connectionLost(self, reason):
        irc.IRCClient.connectionLost(self, reason)
        self.writeLog(self.log_user, None, DISCONNECT_EVENT)

    def signedOn(self):
        """Called when bot has succesfully signed on to server."""
        self.setNick(self._attemptedNick)
        for channel_name in self.factory.channels:
            self.join(channel_name)

    def joined(self, channel):
        """This will get called when the bot joins the channel."""
        self.writeLog(self.log_user, channel, JOIN_EVENT)

    def privmsg(self, user, channel, msg):
        """This will get called when the bot receives a message."""
        user = user.split('!', 1)[0]
<<<<<<< HEAD

        if (channel == self.nickname) or (user in self.ignorelist) or (msg.startswith(self.nickname + ":")):
            current_time = time.time()
            log.msg(current_time, msg, user, channel)
        else:
            self.writeLog(msg, user, channel)

        if user not in self.ignorelist:
            if channel == self.nickname:  # private message
                self.handle_command(user, channel, msg)
            else:
                self.msg(
                    channel, "%s: I only answer private messages" % (user,))
=======
        self.writeLog(user, channel, MSG_EVENT, msg)
        self.handle_command(user, channel, msg)
>>>>>>> bf076156

    def userJoined(self, user, channel):
        """
        When the user joins a channel, log the join
        """
        self.writeLog(user, channel, JOIN_EVENT)
        # TODO: this is temporary
        if not self._user_is_self(user):
            self._pm_user_with_last_left(user, channel)

    def userLeft(self, user, channel):
        """
        When the user leaves a channel, log the leave
        """
        self.writeLog(user, channel, LEAVE_EVENT)

    # Ugliness

    def _pm_user_with_last_left(self, user, channel):
        """
        Private messages the user with the last time they left the channel,
        what messages were directed at them since then, and a url with history.

        TODO: file access should be asynchronous, and also don't build
        raw queries

        @param user: username
        @type user: C{str}

        @param user: channel name
        @type user: C{str}
        """
        last_exit_dict = self._get_user_last_exit_time(user, channel)
        last_exit_time = last_exit_dict.get(channel, None)

        def message_the_user(substrs, user, from_time):
            result = ["The last time you left this %s was: %s." % (
                channel, time.asctime(time.localtime(from_time)))]
            result.extend(substrs)
            result.append("History since you left here: %s" % (
                    'this is not ready yet'))
            self.msg(user, '\n'.join(result))

        def getQueryset(from_time, username, channel_name):
            return ESLogLine.objects._get_queryset([
                utils.RawQuery({
                    "query": {
                        "term": {"channel": channel_name.lstrip('#')}  # NOOOOOOOO
                    }
                }),
                utils.RawQuery({
                    "range": {
                        "time": {
                            "from": from_time,
                            "to": time.time()
                        }
                    }
                })
            ]).filter(username)

        def buildSubstr(queryset, from_time, username, channel_name):
            num = queryset.count()
            result = ["You were mentioned in %d new messages." % (num,)]

            if num > 5:
                result.append(
                    'There are too many to display here.  Please check the '
                    'history.')
                return result

            for query in queryset:
                result.append('  [%s] <%s> %s' % (
                    time.asctime(time.localtime(query.time)),
                    str(query.user),
                    str(query.message)))
            return result

        d = threads.deferToThread(getQueryset, last_exit_time, user, channel)
        d.addCallback(buildSubstr, last_exit_time, user, channel)
        d.addCallback(message_the_user, user, last_exit_time)

    def _user_is_self(self, user):
        """
        Is this user the bot?  Currently there is no good way of determining
        what the server thinks the bot's username is (if it's truncated for
        instance).  So right now, check it against the nick, and hope for the
        best.

        @param user: username
        @type user: C{str}

        @return: true if the user is the logbot, false otherwise
        """
        return user == self.nickname

<<<<<<< HEAD
    def _record_user_last_exit_time(self, user, channel):
        """
        Record the current time for the user leaving the channel.  This is
        horrible and should probably be elsewhere.  Also, async.

        @param user: the username of the user
        @type user: C{str}

        @param channel: the channel that we want to record the last exit time
            for.
        @type channel: C{str}
        """

        # This is horrible.  Put this info somewhere else.
        if not self._user_left_FP:
            self._user_left_FP = filepath.FilePath('.lastexit')
            if not self._user_left_FP.exists():
                self._user_left_FP.createDirectory()

        # touch the file - the last time they exited will be the modification
        # time of the file
        self._user_left_FP.child('%s.%s' % (channel, user)).touch()

=======
>>>>>>> bf076156
    def _get_user_last_exit_time(self, user, channel=None):
        """
        When the user last exited this channel.  This should probably go
        elsewhere.  Also, async.

        @param user: the username of the user
        @type user: C{str}

        @param channel: the channel that we want to get the last exit time for.
            If not provided, will return the last exit times for all the
            all the channels that was recorded for that user
        @type channel: C{str}

        @return: C{dict} mapping channel names to exit times in seconds since
            the epoch
        """
        results = {}
        return results

    # Commands

    def handle_command(self, user, channel, msg):

        log.msg('handling command')
        reply_to = None

        # PM
        if channel == self.nickname:
            reply_to = user

        # Mentioned in channel
        if msg.startswith(self.nickname + ":"):
            msg = msg[len(self.nickname) + 1:]
            reply_to = channel

        if reply_to:
            msg = msg.strip()
            split = msg.split(None, 1)
            command = split[0]
            try:
                args = split[1]
            except IndexError:
                args = None

            # TODO: Plugin system and shit
            if command.lower() == 'help':
                if args == 'search':
                    reply = 'search <lucene query> - searches for messages'
                elif args == 'ignore':
                    reply = 'ignore <optional: nick> - ignores you, or a given nick'
                elif args == 'unignore':
                    reply = 'unignore <optional: nick> - unignores you, or a given nick'
                elif args == 'stats':
                    reply = 'stats - returns some stats'
                elif args == 'messages':
                    reply == ('messages <channel> - gets a list of messages '
                              'that were sent to you since the last time you '
                              'exited the channel')
                else:
                    reply = 'commands: search, ignore, unignore, messages'
            elif command.lower() == 'search':
                reply = self.do_search(args, channel, user)
            elif command.lower() == 'ignore':
                reply = self.do_ignore(args or user)
            elif command.lower() == 'unignore':
                reply = self.do_unignore(args or user)
            elif command.lower() == 'messages':
                self._pm_user_with_last_left(user, args)
                reply = None
            else:
                reply = 'logger and searchbot - try "help"'

            if reply:
                self.msg(reply_to, reply)

    def do_search(self, query, channel, user):
        try:
            results = list(ESLogLine.objects.filter(query))
        except Exception as e:
            log.msg('ES Search Failed! - %s' % e)
            if 'SearchPhaseExecutionException' in str(e):
                return 'Invalid Query'
            else:
                return 'Something went wrong, please try again later'

        reply_to = channel
        if channel == self.nickname:
            reply_to = user

        # If small number of results, reply wherever
        if len(results) < 2:
            self.msg(reply_to, '%s results returned' % len(results))
            for result in results:
                self.msg(reply_to, "[%s] <%s> %s" % (str(result.time),
                                                     str(result.user),
                                                     str(result.message)))
        # if a large amount of results, reply in a PM
        elif (len(results) >= 2) and (len(results) < 10):
            self.msg(reply_to, '%s results returned' % len(results))
            for result in results:
                self.msg(user, "[%s] <%s> %s" % (str(result.time),
                                                 str(result.user),
                                                 str(result.message)))
        # if a *really* large amount of results, say no
        else:
            self.msg(reply_to, '%s results returned, narrow your search' % len(results))

    def do_ignore(self, args):
        self.writeLog(args, None, IGNORE_EVENT)
        if args in self.ignorelist:
            return "%s is already ignored, I can't ignore %s any harder!" % (args, args)
        else:
            self.ignorelist.append(args)
            return "I'm now ignoring %s" % args

    def do_unignore(self, args):
        self.writeLog(args, None, UNIGNORE_EVENT)
        if args in self.ignorelist:
            self.ignorelist.remove(args)
            return "I'm paying attention to %s now" % args
        else:
            return "I already wasn't ignoring %s" % args

    def action(self, user, channel, msg):
        """This will get called when the bot sees someone do an action."""
        #TODO: parse the acutal action out here
        user = user.split('!', 1)[0]
        self.writeLog(user, channel, msg, msg)

    # irc callbacks

    def irc_NICK(self, prefix, params):
        """Called when an IRC user changes their nickname."""
        old_nick = prefix.split('!')[0]
        new_nick = params[0]
        self.writeLog(old_nick, None, NICK_EVENT, new_nick)

    def ctcpQuery_ACTION(self, user, channel, data):
        user = user.split('!', 1)[0]
        self.writeLog(user, channel, CTCPQUERY_EVENT, data)

    def alterCollidedNick(self, nickname):
        return settings.ALT_NICK


class LogBotFactory(protocol.ClientFactory):

    def __init__(self):
        self.channels = settings.IRC_CHANNELS
        self.log_path = settings.LOG_FILE_PATH
        self.irc_host = settings.IRC_HOST

    def buildProtocol(self, addr):
        p = LogBot()
        p.factory = self
        return p

    def clientConnectionLost(self, connector, reason):
        print "connection failed:", reason
        connector.connect()

    def clientConnectionFailed(self, connector, reason):
        print "connection failed:", reason
        reactor.stop()<|MERGE_RESOLUTION|>--- conflicted
+++ resolved
@@ -14,20 +14,15 @@
 # -*- test-case-name: slogger.test.test_bot -*-
 
 import time
-import urllib
 
 from twisted.words.protocols import irc
-<<<<<<< HEAD
 from twisted.internet import threads, reactor, protocol
-from twisted.python import log, filepath
-=======
-from twisted.internet import reactor, protocol
 from twisted.python import log
->>>>>>> bf076156
 
 import settings
 import loggers
-from events import *
+import events
+
 from elasticsearch import ESLogLine
 from elasticsearch.core import utils
 
@@ -53,11 +48,11 @@
                 self.factory.log_path, self.factory.channels),
             loggers.BufferedSearchLogger()]
 
-        self.writeLog(self.log_user, None, CONNECT_EVENT)
+        self.writeLog(self.log_user, None, events.CONNECT_EVENT)
 
     def connectionLost(self, reason):
         irc.IRCClient.connectionLost(self, reason)
-        self.writeLog(self.log_user, None, DISCONNECT_EVENT)
+        self.writeLog(self.log_user, None, events.DISCONNECT_EVENT)
 
     def signedOn(self):
         """Called when bot has succesfully signed on to server."""
@@ -67,35 +62,19 @@
 
     def joined(self, channel):
         """This will get called when the bot joins the channel."""
-        self.writeLog(self.log_user, channel, JOIN_EVENT)
+        self.writeLog(self.log_user, channel, events.JOIN_EVENT)
 
     def privmsg(self, user, channel, msg):
         """This will get called when the bot receives a message."""
         user = user.split('!', 1)[0]
-<<<<<<< HEAD
-
-        if (channel == self.nickname) or (user in self.ignorelist) or (msg.startswith(self.nickname + ":")):
-            current_time = time.time()
-            log.msg(current_time, msg, user, channel)
-        else:
-            self.writeLog(msg, user, channel)
-
-        if user not in self.ignorelist:
-            if channel == self.nickname:  # private message
-                self.handle_command(user, channel, msg)
-            else:
-                self.msg(
-                    channel, "%s: I only answer private messages" % (user,))
-=======
-        self.writeLog(user, channel, MSG_EVENT, msg)
+        self.writeLog(user, channel, events.MSG_EVENT, msg)
         self.handle_command(user, channel, msg)
->>>>>>> bf076156
 
     def userJoined(self, user, channel):
         """
         When the user joins a channel, log the join
         """
-        self.writeLog(user, channel, JOIN_EVENT)
+        self.writeLog(user, channel, events.JOIN_EVENT)
         # TODO: this is temporary
         if not self._user_is_self(user):
             self._pm_user_with_last_left(user, channel)
@@ -104,7 +83,7 @@
         """
         When the user leaves a channel, log the leave
         """
-        self.writeLog(user, channel, LEAVE_EVENT)
+        self.writeLog(user, channel, events.LEAVE_EVENT)
 
     # Ugliness
 
@@ -185,32 +164,6 @@
         """
         return user == self.nickname
 
-<<<<<<< HEAD
-    def _record_user_last_exit_time(self, user, channel):
-        """
-        Record the current time for the user leaving the channel.  This is
-        horrible and should probably be elsewhere.  Also, async.
-
-        @param user: the username of the user
-        @type user: C{str}
-
-        @param channel: the channel that we want to record the last exit time
-            for.
-        @type channel: C{str}
-        """
-
-        # This is horrible.  Put this info somewhere else.
-        if not self._user_left_FP:
-            self._user_left_FP = filepath.FilePath('.lastexit')
-            if not self._user_left_FP.exists():
-                self._user_left_FP.createDirectory()
-
-        # touch the file - the last time they exited will be the modification
-        # time of the file
-        self._user_left_FP.child('%s.%s' % (channel, user)).touch()
-
-=======
->>>>>>> bf076156
     def _get_user_last_exit_time(self, user, channel=None):
         """
         When the user last exited this channel.  This should probably go
@@ -240,11 +193,10 @@
         # PM
         if channel == self.nickname:
             reply_to = user
-
-        # Mentioned in channel
-        if msg.startswith(self.nickname + ":"):
-            msg = msg[len(self.nickname) + 1:]
-            reply_to = channel
+        else:  # Mentioned in channel
+            self.msg(
+                channel, "%s: I only reply to private messages." % (user,))
+            return
 
         if reply_to:
             msg = msg.strip()
@@ -319,7 +271,7 @@
             self.msg(reply_to, '%s results returned, narrow your search' % len(results))
 
     def do_ignore(self, args):
-        self.writeLog(args, None, IGNORE_EVENT)
+        self.writeLog(args, None, events.IGNORE_EVENT)
         if args in self.ignorelist:
             return "%s is already ignored, I can't ignore %s any harder!" % (args, args)
         else:
@@ -327,7 +279,7 @@
             return "I'm now ignoring %s" % args
 
     def do_unignore(self, args):
-        self.writeLog(args, None, UNIGNORE_EVENT)
+        self.writeLog(args, None, events.UNIGNORE_EVENT)
         if args in self.ignorelist:
             self.ignorelist.remove(args)
             return "I'm paying attention to %s now" % args
@@ -346,11 +298,11 @@
         """Called when an IRC user changes their nickname."""
         old_nick = prefix.split('!')[0]
         new_nick = params[0]
-        self.writeLog(old_nick, None, NICK_EVENT, new_nick)
+        self.writeLog(old_nick, None, events.NICK_EVENT, new_nick)
 
     def ctcpQuery_ACTION(self, user, channel, data):
         user = user.split('!', 1)[0]
-        self.writeLog(user, channel, CTCPQUERY_EVENT, data)
+        self.writeLog(user, channel, events.CTCPQUERY_EVENT, data)
 
     def alterCollidedNick(self, nickname):
         return settings.ALT_NICK
